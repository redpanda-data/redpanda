--- conflicted
+++ resolved
@@ -8,15 +8,8 @@
 With Redpanda you can get up and running with streaming quickly
 and be fully compatible with the [Kafka ecosystem](https://cwiki.apache.org/confluence/display/KAFKA/Ecosystem).
 
-<<<<<<< HEAD
-This quick start guide to intended to help you get started with Redpanda
-for development and testing purposes. For production deployments or
-performance testing please see our
-[Production Deployment](production-deployment.md) for more information.
-=======
 This quick start guide can help you get started with Redpanda for development and testing purposes.
-For production or benchmarking, setup a [production deployment](production-deployment).
->>>>>>> 289fed03
+For production or benchmarking, setup a [production deployment](production-deployment.md).
 
 ## Set up network and persistent volumes
 
@@ -171,14 +164,8 @@
 
 ## What's Next?
 
-<<<<<<< HEAD
-- Check out our [FAQ](faq.md)
-- Want to setup a production cluster? Check out our [Production Deployment](production-deployment.md) Guide.
-  
-=======
-- Our [FAQ](faq) page shows all of the clients that you can use to do streaming with Redpanda.
+- Our [FAQ](faq.md) page shows all of the clients that you can use to do streaming with Redpanda.
     (Spoiler: Any Kafka-compatible client!)
-- Get a multi-node cluster up and running using [`rpk container`](guide-rpk-container).
-- Use the [Quick Start Docker Guide](quick-start-docker) to try out Redpanda using Docker.
-- Want to setup a production cluster? Check out our [Production Deployment Guide](production-deployment).
->>>>>>> 289fed03
+- Get a multi-node cluster up and running using [`rpk container`](guide-rpk-container.md).
+- Use the [Quick Start Docker Guide](quick-start-docker.md) to try out Redpanda using Docker.
+- Want to setup a production cluster? Check out our [Production Deployment Guide](production-deployment.md).