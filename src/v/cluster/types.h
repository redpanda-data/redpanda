--- conflicted
+++ resolved
@@ -286,941 +286,6 @@
         // Rejected because a node is trying to claim the same node_id with
         // the same UUID as a node previously removed
         bad_rejoin = 7,
-    };
-
-    bool success{false};
-    model::node_id id{model::unassigned_node_id};
-
-    std::optional<iobuf> controller_snapshot;
-
-    // Optional because old Redpandas just set the success boolean.
-    // See status() for reading the status, do not read this directly.
-    std::optional<status_code> raw_status;
-
-    status_code status() const {
-        return raw_status.value_or(
-          success ? status_code::success : status_code::error);
-    }
-
-    const char* status_msg() const {
-        switch (status()) {
-        case status_code::success:
-            return "success";
-        case status_code::error:
-            return "error";
-        case status_code::not_ready:
-            return "not_ready: cluster is still forming";
-        case status_code::busy:
-            return "busy: cluster currently adding another node";
-        case status_code::incompatible:
-            return "incompatible: cluster is too new or old for this Redpanda "
-                   "version";
-        case status_code::conflict:
-            return "conflict: adding this node would conflict with another "
-                   "node's address";
-        case status_code::id_changed:
-            return "id_changed: this node previously registered with a "
-                   "different node ID";
-        case status_code::bad_rejoin:
-            return "bad_rejoin: trying to rejoin with same ID and UUID as a "
-                   "decommissioned node";
-        default:
-            // Status codes are sent over the wire, so accomodate the
-            // possibility that we were sent a status code from a newer version
-            // that we don't understand.
-            return "[unknown]";
-        }
-    }
-
-    /**
-     * Does the status code indicate that the caller should retry (i.e.
-     * a non-permanent status like not_ready or busy?)
-     */
-    bool retryable() {
-        return status() == status_code::not_ready
-               || status() == status_code::busy;
-    }
-
-    join_node_reply() noexcept = default;
-
-    join_node_reply(status_code status, model::node_id id)
-      : success(status == status_code::success)
-      , id(id)
-      , raw_status(status) {}
-
-    join_node_reply(join_node_reply&& rhs) noexcept = default;
-
-    join_node_reply(
-      status_code status, model::node_id id, std::optional<iobuf> snap)
-      : success(status == status_code::success)
-      , id(id)
-      , controller_snapshot(std::move(snap))
-      , raw_status(status) {}
-
-    /// Copy constructor for use in encoding unit tests: general use should
-    /// always move this object as the embedded controller offset may be large.
-    join_node_reply(const join_node_reply& rhs)
-      : success(rhs.success)
-      , id(rhs.id)
-      , raw_status(rhs.raw_status) {
-        if (rhs.controller_snapshot.has_value()) {
-            controller_snapshot = rhs.controller_snapshot.value().copy();
-        }
-    }
-
-    join_node_reply& operator=(const join_node_reply& rhs) {
-        success = rhs.success;
-        id = rhs.id;
-        raw_status = rhs.raw_status;
-        if (rhs.controller_snapshot.has_value()) {
-            controller_snapshot = rhs.controller_snapshot.value().copy();
-        } else {
-            controller_snapshot = std::nullopt;
-        }
-
-        return *this;
-    }
-
-    friend bool
-    operator==(const join_node_reply& lhs, const join_node_reply& rhs)
-      = default;
-
-    friend std::ostream& operator<<(std::ostream& o, const join_node_reply& r) {
-        fmt::print(
-          o,
-          "status {} ({:02x}, success={}) id {} snap {}",
-          r.status_msg(),
-          static_cast<uint8_t>(r.raw_status.value_or(status_code{0xff})),
-          r.success,
-          r.id,
-          r.controller_snapshot.has_value()
-            ? r.controller_snapshot.value().size_bytes()
-            : 0);
-        return o;
-    }
-
-    auto serde_fields() {
-        return std::tie(success, id, controller_snapshot, raw_status);
-    }
-};
-
-struct configuration_update_request
-  : serde::envelope<
-      configuration_update_request,
-      serde::version<0>,
-      serde::compat_version<0>> {
-    using rpc_adl_exempt = std::true_type;
-    configuration_update_request() noexcept = default;
-    explicit configuration_update_request(model::broker b, model::node_id tid)
-      : node(std::move(b))
-      , target_node(tid) {}
-
-    model::broker node;
-    model::node_id target_node;
-
-    friend bool operator==(
-      const configuration_update_request&, const configuration_update_request&)
-      = default;
-
-    friend std::ostream&
-    operator<<(std::ostream&, const configuration_update_request&);
-
-    auto serde_fields() { return std::tie(node, target_node); }
-};
-
-struct configuration_update_reply
-  : serde::envelope<
-      configuration_update_reply,
-      serde::version<0>,
-      serde::compat_version<0>> {
-    using rpc_adl_exempt = std::true_type;
-    configuration_update_reply() noexcept = default;
-    explicit configuration_update_reply(bool success)
-      : success(success) {}
-
-    bool success;
-
-    friend bool operator==(
-      const configuration_update_reply&, const configuration_update_reply&)
-      = default;
-
-    friend std::ostream&
-    operator<<(std::ostream&, const configuration_update_reply&);
-
-    auto serde_fields() { return std::tie(success); }
-};
-
-<<<<<<< HEAD
-=======
-        friend bool operator==(const tx_partition&, const tx_partition&)
-          = default;
-
-        friend std::ostream& operator<<(std::ostream& o, const tx_partition& r);
-
-        auto serde_fields() { return std::tie(ntp, etag, topic_revision); }
-    };
-
-    struct tx_group
-      : serde::envelope<tx_group, serde::version<0>, serde::compat_version<0>> {
-        using rpc_adl_exempt = std::true_type;
-
-        kafka::group_id group_id;
-        model::term_id etag;
-
-        tx_group() noexcept = default;
-
-        tx_group(kafka::group_id group_id, model::term_id etag)
-          : group_id(group_id)
-          , etag(etag) {}
-
-        friend bool operator==(const tx_group&, const tx_group&) = default;
-
-        friend std::ostream& operator<<(std::ostream& o, const tx_group& r);
-
-        auto serde_fields() { return std::tie(group_id, etag); }
-    };
-
-    tx_errc ec{};
-    model::producer_identity pid{};
-    model::producer_identity last_pid{};
-    model::tx_seq tx_seq{};
-    std::chrono::milliseconds timeout_ms{};
-    tx_status status{};
-    std::vector<tx_partition> partitions{};
-    std::vector<tx_group> groups{};
-
-    fetch_tx_reply() noexcept = default;
-
-    fetch_tx_reply(tx_errc ec)
-      : ec(ec) {}
-
-    fetch_tx_reply(
-      tx_errc ec,
-      model::producer_identity pid,
-      model::producer_identity last_pid,
-      model::tx_seq tx_seq,
-      std::chrono::milliseconds timeout_ms,
-      tx_status status,
-      std::vector<tx_partition> partitions,
-      std::vector<tx_group> groups)
-      : ec(ec)
-      , pid(pid)
-      , last_pid(last_pid)
-      , tx_seq(tx_seq)
-      , timeout_ms(timeout_ms)
-      , status(status)
-      , partitions(partitions)
-      , groups(groups) {}
-
-    friend bool operator==(const fetch_tx_reply&, const fetch_tx_reply&)
-      = default;
-
-    friend std::ostream& operator<<(std::ostream& o, const fetch_tx_reply& r);
-
-    auto serde_fields() {
-        return std::tie(
-          ec, pid, last_pid, tx_seq, timeout_ms, status, partitions, groups);
-    }
-};
-
-struct begin_tx_request
-  : serde::
-      envelope<begin_tx_request, serde::version<1>, serde::compat_version<0>> {
-    model::ntp ntp;
-    model::producer_identity pid;
-    model::tx_seq tx_seq;
-    std::chrono::milliseconds transaction_timeout_ms{};
-    model::partition_id tm_partition{0};
-
-    begin_tx_request() noexcept = default;
-
-    begin_tx_request(
-      model::ntp ntp,
-      model::producer_identity pid,
-      model::tx_seq tx_seq,
-      std::chrono::milliseconds transaction_timeout_ms,
-      model::partition_id tm_partition)
-      : ntp(std::move(ntp))
-      , pid(pid)
-      , tx_seq(tx_seq)
-      , transaction_timeout_ms(transaction_timeout_ms)
-      , tm_partition(tm_partition) {}
-
-    friend bool operator==(const begin_tx_request&, const begin_tx_request&)
-      = default;
-
-    friend std::ostream& operator<<(std::ostream& o, const begin_tx_request& r);
-
-    auto serde_fields() {
-        return std::tie(ntp, pid, tx_seq, transaction_timeout_ms, tm_partition);
-    }
-};
-
-struct begin_tx_reply
-  : serde::
-      envelope<begin_tx_reply, serde::version<1>, serde::compat_version<0>> {
-    model::ntp ntp;
-    model::term_id etag;
-    tx_errc ec;
-    model::revision_id topic_revision = model::revision_id(-1);
-
-    begin_tx_reply() noexcept = default;
-
-    begin_tx_reply(
-      model::ntp ntp,
-      model::term_id etag,
-      tx_errc ec,
-      model::revision_id topic_revision)
-      : ntp(std::move(ntp))
-      , etag(etag)
-      , ec(ec)
-      , topic_revision(topic_revision) {}
-
-    begin_tx_reply(model::ntp ntp, model::term_id etag, tx_errc ec)
-      : ntp(std::move(ntp))
-      , etag(etag)
-      , ec(ec) {}
-
-    begin_tx_reply(model::ntp ntp, tx_errc ec)
-      : ntp(std::move(ntp))
-      , ec(ec) {}
-
-    friend bool operator==(const begin_tx_reply&, const begin_tx_reply&)
-      = default;
-
-    friend std::ostream& operator<<(std::ostream& o, const begin_tx_reply& r);
-
-    auto serde_fields() { return std::tie(ntp, etag, ec, topic_revision); }
-};
-
-struct prepare_tx_request
-  : serde::envelope<
-      prepare_tx_request,
-      serde::version<0>,
-      serde::compat_version<0>> {
-    model::ntp ntp;
-    model::term_id etag;
-    model::partition_id tm;
-    model::producer_identity pid;
-    model::tx_seq tx_seq;
-    model::timeout_clock::duration timeout{};
-
-    prepare_tx_request() noexcept = default;
-
-    prepare_tx_request(
-      model::ntp ntp,
-      model::term_id etag,
-      model::partition_id tm,
-      model::producer_identity pid,
-      model::tx_seq tx_seq,
-      model::timeout_clock::duration timeout)
-      : ntp(std::move(ntp))
-      , etag(etag)
-      , tm(tm)
-      , pid(pid)
-      , tx_seq(tx_seq)
-      , timeout(timeout) {}
-
-    friend bool operator==(const prepare_tx_request&, const prepare_tx_request&)
-      = default;
-
-    friend std::ostream&
-    operator<<(std::ostream& o, const prepare_tx_request& r);
-
-    auto serde_fields() {
-        return std::tie(ntp, etag, tm, pid, tx_seq, timeout);
-    }
-};
-
-struct prepare_tx_reply
-  : serde::
-      envelope<prepare_tx_reply, serde::version<0>, serde::compat_version<0>> {
-    tx_errc ec{};
-
-    prepare_tx_reply() noexcept = default;
-
-    explicit prepare_tx_reply(tx_errc ec)
-      : ec(ec) {}
-
-    friend bool operator==(const prepare_tx_reply&, const prepare_tx_reply&)
-      = default;
-
-    friend std::ostream& operator<<(std::ostream& o, const prepare_tx_reply& r);
-
-    auto serde_fields() { return std::tie(ec); }
-};
-
-struct commit_tx_request
-  : serde::
-      envelope<commit_tx_request, serde::version<0>, serde::compat_version<0>> {
-    model::ntp ntp;
-    model::producer_identity pid;
-    model::tx_seq tx_seq;
-    model::timeout_clock::duration timeout{};
-
-    commit_tx_request() noexcept = default;
-
-    commit_tx_request(
-      model::ntp ntp,
-      model::producer_identity pid,
-      model::tx_seq tx_seq,
-      model::timeout_clock::duration timeout)
-      : ntp(std::move(ntp))
-      , pid(pid)
-      , tx_seq(tx_seq)
-      , timeout(timeout) {}
-
-    friend bool operator==(const commit_tx_request&, const commit_tx_request&)
-      = default;
-
-    auto serde_fields() { return std::tie(ntp, pid, tx_seq, timeout); }
-
-    friend std::ostream&
-    operator<<(std::ostream& o, const commit_tx_request& r);
-};
-
-struct commit_tx_reply
-  : serde::
-      envelope<commit_tx_reply, serde::version<0>, serde::compat_version<0>> {
-    tx_errc ec{};
-
-    commit_tx_reply() noexcept = default;
-
-    explicit commit_tx_reply(tx_errc ec)
-      : ec(ec) {}
-
-    friend bool operator==(const commit_tx_reply&, const commit_tx_reply&)
-      = default;
-
-    auto serde_fields() { return std::tie(ec); }
-
-    friend std::ostream& operator<<(std::ostream& o, const commit_tx_reply& r);
-};
-
-struct abort_tx_request
-  : serde::
-      envelope<abort_tx_request, serde::version<0>, serde::compat_version<0>> {
-    model::ntp ntp;
-    model::producer_identity pid;
-    model::tx_seq tx_seq;
-    model::timeout_clock::duration timeout{};
-
-    abort_tx_request() noexcept = default;
-
-    abort_tx_request(
-      model::ntp ntp,
-      model::producer_identity pid,
-      model::tx_seq tx_seq,
-      model::timeout_clock::duration timeout)
-      : ntp(std::move(ntp))
-      , pid(pid)
-      , tx_seq(tx_seq)
-      , timeout(timeout) {}
-
-    friend bool operator==(const abort_tx_request&, const abort_tx_request&)
-      = default;
-
-    auto serde_fields() { return std::tie(ntp, pid, tx_seq, timeout); }
-
-    friend std::ostream& operator<<(std::ostream& o, const abort_tx_request& r);
-};
-
-struct abort_tx_reply
-  : serde::
-      envelope<abort_tx_reply, serde::version<0>, serde::compat_version<0>> {
-    tx_errc ec{};
-
-    abort_tx_reply() noexcept = default;
-
-    explicit abort_tx_reply(tx_errc ec)
-      : ec(ec) {}
-
-    friend bool operator==(const abort_tx_reply&, const abort_tx_reply&)
-      = default;
-
-    auto serde_fields() { return std::tie(ec); }
-
-    friend std::ostream& operator<<(std::ostream& o, const abort_tx_reply& r);
-};
-
-struct begin_group_tx_request
-  : serde::envelope<
-      begin_group_tx_request,
-      serde::version<1>,
-      serde::compat_version<0>> {
-    model::ntp ntp;
-    kafka::group_id group_id;
-    model::producer_identity pid;
-    model::tx_seq tx_seq;
-    model::timeout_clock::duration timeout{};
-    model::partition_id tm_partition{0};
-
-    begin_group_tx_request() noexcept = default;
-
-    begin_group_tx_request(
-      model::ntp ntp,
-      kafka::group_id group_id,
-      model::producer_identity pid,
-      model::tx_seq tx_seq,
-      model::timeout_clock::duration timeout,
-      model::partition_id tm)
-      : ntp(std::move(ntp))
-      , group_id(std::move(group_id))
-      , pid(pid)
-      , tx_seq(tx_seq)
-      , timeout(timeout)
-      , tm_partition(tm) {}
-
-    /*
-     * construct with default value model::ntp
-     * https://github.com/redpanda-data/redpanda/issues/5055
-     */
-    begin_group_tx_request(
-      kafka::group_id group_id,
-      model::producer_identity pid,
-      model::tx_seq tx_seq,
-      model::timeout_clock::duration timeout,
-      model::partition_id tm)
-      : begin_group_tx_request(
-        model::ntp(), std::move(group_id), pid, tx_seq, timeout, tm) {}
-
-    friend bool
-    operator==(const begin_group_tx_request&, const begin_group_tx_request&)
-      = default;
-
-    auto serde_fields() {
-        return std::tie(ntp, group_id, pid, tx_seq, timeout, tm_partition);
-    }
-
-    friend std::ostream&
-    operator<<(std::ostream& o, const begin_group_tx_request& r);
-};
-
-struct begin_group_tx_reply
-  : serde::envelope<
-      begin_group_tx_reply,
-      serde::version<0>,
-      serde::compat_version<0>> {
-    model::term_id etag;
-    tx_errc ec{};
-
-    begin_group_tx_reply() noexcept = default;
-
-    explicit begin_group_tx_reply(tx_errc ec)
-      : ec(ec) {}
-
-    begin_group_tx_reply(model::term_id etag, tx_errc ec)
-      : etag(etag)
-      , ec(ec) {}
-
-    friend bool
-    operator==(const begin_group_tx_reply&, const begin_group_tx_reply&)
-      = default;
-
-    auto serde_fields() { return std::tie(etag, ec); }
-
-    friend std::ostream&
-    operator<<(std::ostream& o, const begin_group_tx_reply& r);
-};
-
-struct prepare_group_tx_request
-  : serde::envelope<
-      prepare_group_tx_request,
-      serde::version<0>,
-      serde::compat_version<0>> {
-    model::ntp ntp;
-    kafka::group_id group_id;
-    model::term_id etag;
-    model::producer_identity pid;
-    model::tx_seq tx_seq;
-    model::timeout_clock::duration timeout{};
-
-    prepare_group_tx_request() noexcept = default;
-
-    prepare_group_tx_request(
-      model::ntp ntp,
-      kafka::group_id group_id,
-      model::term_id etag,
-      model::producer_identity pid,
-      model::tx_seq tx_seq,
-      model::timeout_clock::duration timeout)
-      : ntp(std::move(ntp))
-      , group_id(std::move(group_id))
-      , etag(etag)
-      , pid(pid)
-      , tx_seq(tx_seq)
-      , timeout(timeout) {}
-
-    /*
-     * construct with default value model::ntp
-     * https://github.com/redpanda-data/redpanda/issues/5055
-     */
-    prepare_group_tx_request(
-      kafka::group_id group_id,
-      model::term_id etag,
-      model::producer_identity pid,
-      model::tx_seq tx_seq,
-      model::timeout_clock::duration timeout)
-      : prepare_group_tx_request(
-        model::ntp(), std::move(group_id), etag, pid, tx_seq, timeout) {}
-
-    auto serde_fields() {
-        return std::tie(ntp, group_id, etag, pid, tx_seq, timeout);
-    }
-
-    friend std::ostream&
-    operator<<(std::ostream& o, const prepare_group_tx_request& r);
-
-    friend bool
-    operator==(const prepare_group_tx_request&, const prepare_group_tx_request&)
-      = default;
-};
-
-struct prepare_group_tx_reply
-  : serde::envelope<
-      prepare_group_tx_reply,
-      serde::version<0>,
-      serde::compat_version<0>> {
-    tx_errc ec{};
-
-    prepare_group_tx_reply() noexcept = default;
-
-    explicit prepare_group_tx_reply(tx_errc ec)
-      : ec(ec) {}
-
-    friend bool
-    operator==(const prepare_group_tx_reply&, const prepare_group_tx_reply&)
-      = default;
-
-    auto serde_fields() { return std::tie(ec); }
-
-    friend std::ostream&
-    operator<<(std::ostream& o, const prepare_group_tx_reply& r);
-};
-
-struct commit_group_tx_request
-  : serde::envelope<
-      commit_group_tx_request,
-      serde::version<0>,
-      serde::compat_version<0>> {
-    model::ntp ntp;
-    model::producer_identity pid;
-    model::tx_seq tx_seq;
-    kafka::group_id group_id;
-    model::timeout_clock::duration timeout{};
-
-    commit_group_tx_request() noexcept = default;
-
-    commit_group_tx_request(
-      model::ntp ntp,
-      model::producer_identity pid,
-      model::tx_seq tx_seq,
-      kafka::group_id group_id,
-      model::timeout_clock::duration timeout)
-      : ntp(std::move(ntp))
-      , pid(pid)
-      , tx_seq(tx_seq)
-      , group_id(std::move(group_id))
-      , timeout(timeout) {}
-
-    /*
-     * construct with default value model::ntp
-     * https://github.com/redpanda-data/redpanda/issues/5055
-     */
-    commit_group_tx_request(
-      model::producer_identity pid,
-      model::tx_seq tx_seq,
-      kafka::group_id group_id,
-      model::timeout_clock::duration timeout)
-      : commit_group_tx_request(
-        model::ntp(), pid, tx_seq, std::move(group_id), timeout) {}
-
-    friend bool
-    operator==(const commit_group_tx_request&, const commit_group_tx_request&)
-      = default;
-
-    friend std::ostream&
-    operator<<(std::ostream& o, const commit_group_tx_request& r);
-
-    auto serde_fields() {
-        return std::tie(ntp, pid, tx_seq, group_id, timeout);
-    }
-};
-
-struct commit_group_tx_reply
-  : serde::envelope<
-      commit_group_tx_reply,
-      serde::version<0>,
-      serde::compat_version<0>> {
-    tx_errc ec{};
-
-    commit_group_tx_reply() noexcept = default;
-
-    explicit commit_group_tx_reply(tx_errc ec)
-      : ec(ec) {}
-
-    friend bool
-    operator==(const commit_group_tx_reply&, const commit_group_tx_reply&)
-      = default;
-
-    friend std::ostream&
-    operator<<(std::ostream& o, const commit_group_tx_reply& r);
-
-    auto serde_fields() { return std::tie(ec); }
-};
-
-struct abort_group_tx_request
-  : serde::envelope<
-      abort_group_tx_request,
-      serde::version<0>,
-      serde::compat_version<0>> {
-    model::ntp ntp;
-    kafka::group_id group_id;
-    model::producer_identity pid;
-    model::tx_seq tx_seq;
-    model::timeout_clock::duration timeout{};
-
-    abort_group_tx_request() noexcept = default;
-
-    abort_group_tx_request(
-      model::ntp ntp,
-      kafka::group_id group_id,
-      model::producer_identity pid,
-      model::tx_seq tx_seq,
-      model::timeout_clock::duration timeout)
-      : ntp(std::move(ntp))
-      , group_id(std::move(group_id))
-      , pid(pid)
-      , tx_seq(tx_seq)
-      , timeout(timeout) {}
-
-    /*
-     * construct with default value model::ntp
-     * https://github.com/redpanda-data/redpanda/issues/5055
-     */
-    abort_group_tx_request(
-      kafka::group_id group_id,
-      model::producer_identity pid,
-      model::tx_seq tx_seq,
-      model::timeout_clock::duration timeout)
-      : abort_group_tx_request(
-        model::ntp(), std::move(group_id), pid, tx_seq, timeout) {}
-
-    friend bool
-    operator==(const abort_group_tx_request&, const abort_group_tx_request&)
-      = default;
-
-    friend std::ostream&
-    operator<<(std::ostream& o, const abort_group_tx_request& r);
-
-    auto serde_fields() {
-        return std::tie(ntp, group_id, pid, tx_seq, timeout);
-    }
-};
-
-struct abort_group_tx_reply
-  : serde::envelope<
-      abort_group_tx_reply,
-      serde::version<0>,
-      serde::compat_version<0>> {
-    tx_errc ec{};
-
-    abort_group_tx_reply() noexcept = default;
-
-    explicit abort_group_tx_reply(tx_errc ec)
-      : ec(ec) {}
-
-    friend bool
-    operator==(const abort_group_tx_reply&, const abort_group_tx_reply&)
-      = default;
-
-    friend std::ostream&
-    operator<<(std::ostream& o, const abort_group_tx_reply& r);
-
-    auto serde_fields() { return std::tie(ec); }
-};
-
-struct find_coordinator_reply
-  : serde::envelope<
-      find_coordinator_reply,
-      serde::version<0>,
-      serde::compat_version<0>> {
-    using rpc_adl_exempt = std::true_type;
-
-    std::optional<model::node_id> coordinator{std::nullopt};
-    std::optional<model::ntp> ntp{std::nullopt};
-    errc ec{errc::generic_tx_error}; // this should have been tx_errc
-
-    find_coordinator_reply() noexcept = default;
-
-    // this is a hack to blend find_coordinator_reply into do_route_locally
-    find_coordinator_reply(tx_errc tx_ec)
-      : coordinator(std::nullopt)
-      , ntp(std::nullopt) {
-        if (tx_ec == tx_errc::none) {
-            ec = errc::success;
-        } else if (tx_ec == tx_errc::shard_not_found) {
-            ec = errc::not_leader;
-        } else {
-            ec = errc::generic_tx_error;
-        }
-    }
-
-    find_coordinator_reply(errc ec)
-      : coordinator(std::nullopt)
-      , ntp(std::nullopt)
-      , ec(ec) {}
-
-    find_coordinator_reply(
-      std::optional<model::node_id> coordinator,
-      std::optional<model::ntp> ntp,
-      errc ec)
-      : coordinator(coordinator)
-      , ntp(ntp)
-      , ec(ec) {}
-
-    friend bool
-    operator==(const find_coordinator_reply&, const find_coordinator_reply&)
-      = default;
-
-    friend std::ostream&
-    operator<<(std::ostream& o, const find_coordinator_reply& r);
-
-    auto serde_fields() { return std::tie(coordinator, ntp, ec); }
-};
-
-struct find_coordinator_request
-  : serde::envelope<
-      find_coordinator_request,
-      serde::version<0>,
-      serde::compat_version<0>> {
-    using rpc_adl_exempt = std::true_type;
-    using reply = find_coordinator_reply;
-    static constexpr const std::string_view name = "find_coordinator";
-
-    kafka::transactional_id tid;
-
-    find_coordinator_request() noexcept = default;
-
-    find_coordinator_request(kafka::transactional_id tid)
-      : tid(std::move(tid)) {}
-
-    friend bool
-    operator==(const find_coordinator_request&, const find_coordinator_request&)
-      = default;
-
-    friend std::ostream&
-    operator<<(std::ostream& o, const find_coordinator_request& r);
-
-    auto serde_fields() { return std::tie(tid); }
-};
-
-struct describe_tx_registry_reply {
-    repartitioning_id id;
-    absl::flat_hash_map<model::partition_id, hosted_txs> mapping;
-    tx_errc ec{};
-
-    describe_tx_registry_reply() noexcept = default;
-
-    describe_tx_registry_reply(tx_errc ec)
-      : ec(ec) {}
-
-    friend std::ostream&
-    operator<<(std::ostream& o, const describe_tx_registry_reply& r);
-};
-
-struct describe_tx_registry_request {
-    using reply = describe_tx_registry_reply;
-    static constexpr const std::string_view name = "describe_tx_registry";
-
-    describe_tx_registry_request() noexcept = default;
-
-    friend std::ostream&
-    operator<<(std::ostream& o, const describe_tx_registry_request& r);
-};
-
-struct join_node_request
-  : serde::
-      envelope<join_node_request, serde::version<1>, serde::compat_version<0>> {
-    using rpc_adl_exempt = std::true_type;
-    join_node_request() noexcept = default;
-
-    explicit join_node_request(
-      cluster_version lv,
-      cluster_version ev,
-      std::vector<uint8_t> nuuid,
-      model::broker b)
-      : latest_logical_version(lv)
-      , node_uuid(nuuid)
-      , node(std::move(b))
-      , earliest_logical_version(ev) {}
-
-    explicit join_node_request(
-      cluster_version lv, cluster_version ev, model::broker b)
-      : latest_logical_version(lv)
-      , node(std::move(b))
-      , earliest_logical_version(ev) {}
-
-    static constexpr int8_t current_version = 1;
-
-    // The highest version that the joining node supports
-    cluster_version latest_logical_version{cluster::invalid_version};
-
-    // node_uuid may be empty: this is for future use implementing auto
-    // selection of node_id.  Convert to a more convenient type later:
-    // the vector is just to reserve the on-disk layout.
-    std::vector<uint8_t> node_uuid;
-    model::broker node;
-
-    // The lowest version that the joining node supports, it will already
-    // have its feature table initialized to this version.
-    cluster_version earliest_logical_version{cluster::invalid_version};
-
-    friend bool operator==(const join_node_request&, const join_node_request&)
-      = default;
-
-    friend std::ostream&
-    operator<<(std::ostream& o, const join_node_request& r) {
-        fmt::print(
-          o,
-          "logical_version {}-{} node_uuid {} node {}",
-          r.earliest_logical_version,
-          r.latest_logical_version,
-          r.node_uuid,
-          r.node);
-        return o;
-    }
-
-    auto serde_fields() {
-        return std::tie(
-          latest_logical_version, node_uuid, node, earliest_logical_version);
-    }
-};
-
-struct join_node_reply
-  : serde::
-      envelope<join_node_reply, serde::version<1>, serde::compat_version<0>> {
-    using rpc_adl_exempt = std::true_type;
-
-    enum class status_code : uint8_t {
-        success = 0,
-        // Non-specific error
-        error = 1,
-        // Newly-founded cluster is not yet ready to accept node joins
-        not_ready = 2,
-        // Cluster is busy adding another node, cannot add more until that is
-        // done
-        busy = 3,
-        // Rejected because cluster version violates the bounds in the request
-        incompatible = 4,
-        // Rejected because node's address conflicted with an existing node
-        conflict = 5,
-        // Rejected because node claimed a node_id that differs from the
-        // id it previously registered.
-        id_changed = 6,
-        // Rejected because a node is trying to claim the same node_id with
-        // the same UUID as a node previously removed
-        bad_rejoin = 7,
         // Rejected because a node is trying to use already registered node_id
         // but use different UUID
         uuid_changed = 8
@@ -1391,7 +456,6 @@
     auto serde_fields() { return std::tie(success); }
 };
 
->>>>>>> 032a55d8
 /// Partition assignment describes an assignment of all replicas for single NTP.
 /// The replicas are hold in vector of broker_shard.
 struct partition_assignment
