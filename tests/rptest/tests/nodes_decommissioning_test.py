--- conflicted
+++ resolved
@@ -550,12 +550,8 @@
         self.start_consumer(1)
         self.await_startup(min_records=self.records_to_wait(), timeout_sec=120)
         # throttle recovery
-<<<<<<< HEAD
-        rpk = RpkTool(self.redpanda)
         self.redpanda.clean_node(self.redpanda.nodes[-1],
                                  preserve_current_install=True)
-=======
->>>>>>> aa3a06b4
         self.redpanda.start_node(self.redpanda.nodes[-1])
         self._set_recovery_rate(10)
         # wait for rebalancing to start
@@ -758,4 +754,5 @@
                                  omit_seeds_on_idx_one=not new_bootstrap,
                                  auto_assign_node_id=new_bootstrap)
 
-        assert len(admin.get_brokers(node=self.redpanda.nodes[0])) == 4+        assert len(admin.get_brokers(node=self.redpanda.nodes[0])) == 4
+ssssssssssssssssssssssssssssssssssssssssssssssssssssssssssssssssssssssssssssssssssssssssssssssssssssssssssssssssssssssssssssssssssss