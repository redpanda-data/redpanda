# Copyright 2020 Vectorized, Inc.
#
# Use of this software is governed by the Business Source License
# included in the file licenses/BSL.md
#
# As of the Change Date specified in that file, in accordance with
# the Business Source License, use of this software will be governed
# by the Apache License, Version 2.0

import http.client
import json
import logging
import uuid
import requests
<<<<<<< HEAD
from ducktape.mark.resource import cluster
=======
from rptest.services.cluster import cluster
from ducktape.mark import ignore
>>>>>>> f2b940e8
from ducktape.utils.util import wait_until

from rptest.clients.types import TopicSpec
from rptest.clients.kafka_cat import KafkaCat
from rptest.clients.kafka_cli_tools import KafkaCliTools
from rptest.tests.redpanda_test import RedpandaTest


def create_topic_names(count):
    return list(f"pandaproxy-topic-{uuid.uuid4()}" for _ in range(count))


HTTP_GET_BROKERS_HEADERS = {
    "Accept": "application/vnd.kafka.v2+json",
    "Content-Type": "application/vnd.kafka.v2+json"
}

HTTP_GET_TOPICS_HEADERS = {
    "Accept": "application/vnd.kafka.v2+json",
    "Content-Type": "application/vnd.kafka.v2+json"
}

HTTP_FETCH_TOPIC_HEADERS = {
    "Accept": "application/vnd.kafka.binary.v2+json",
    "Content-Type": "application/vnd.kafka.v2+json"
}

HTTP_PRODUCE_BINARY_V2_TOPIC_HEADERS = {
    "Accept": "application/vnd.kafka.v2+json",
    "Content-Type": "application/vnd.kafka.binary.v2+json"
}

HTTP_PRODUCE_JSON_V2_TOPIC_HEADERS = {
    "Accept": "application/vnd.kafka.v2+json",
    "Content-Type": "application/vnd.kafka.json.v2+json"
}

HTTP_CREATE_CONSUMER_HEADERS = {
    "Accept": "application/vnd.kafka.v2+json",
    "Content-Type": "application/vnd.kafka.v2+json"
}

HTTP_SUBSCRIBE_CONSUMER_HEADERS = {
    "Accept": "application/vnd.kafka.v2+json",
    "Content-Type": "application/vnd.kafka.v2+json"
}

HTTP_REMOVE_CONSUMER_HEADERS = {
    "Accept": "application/vnd.kafka.v2+json",
    "Content-Type": "application/vnd.kafka.v2+json"
}

HTTP_CONSUMER_FETCH_BINARY_V2_HEADERS = {
    "Accept": "application/vnd.kafka.binary.v2+json",
    "Content-Type": "application/vnd.kafka.v2+json"
}

HTTP_CONSUMER_FETCH_JSON_V2_HEADERS = {
    "Accept": "application/vnd.kafka.json.v2+json",
    "Content-Type": "application/vnd.kafka.v2+json"
}

HTTP_CONSUMER_GET_OFFSETS_HEADERS = {
    "Accept": "application/vnd.kafka.v2+json",
    "Content-Type": "application/vnd.kafka.v2+json"
}

HTTP_CONSUMER_SET_OFFSETS_HEADERS = {
    "Accept": "application/vnd.kafka.v2+json",
    "Content-Type": "application/vnd.kafka.v2+json"
}


class Consumer:
    def __init__(self, res):
        self.instance_id = res["instance_id"]
        self.base_uri = res["base_uri"]

    def subscribe(self, topics, headers=HTTP_SUBSCRIBE_CONSUMER_HEADERS):
        res = requests.post(f"{self.base_uri}/subscription",
                            json.dumps({"topics": topics}),
                            headers=headers)
        return res

    def remove(self, headers=HTTP_REMOVE_CONSUMER_HEADERS):
        res = requests.delete(self.base_uri, headers=headers)
        return res

    def fetch(self, headers=HTTP_CONSUMER_FETCH_BINARY_V2_HEADERS):
        res = requests.get(f"{self.base_uri}/records", headers=headers)
        return res

    def get_offsets(self,
                    data=None,
                    headers=HTTP_CONSUMER_GET_OFFSETS_HEADERS):
        return requests.request(method='get',
                                url=f"{self.base_uri}/offsets",
                                data=data,
                                headers=headers)

    def set_offsets(self,
                    data=None,
                    headers=HTTP_CONSUMER_SET_OFFSETS_HEADERS):
        return requests.post(f"{self.base_uri}/offsets",
                             data=data,
                             headers=headers)


class PandaProxyTest(RedpandaTest):
    """
    Test pandaproxy against a redpanda cluster.
    """
    def __init__(self, context):
        super(PandaProxyTest, self).__init__(
            context,
            num_brokers=3,
            enable_pp=True,
            extra_rp_conf={"auto_create_topics_enabled": False})

        http.client.HTTPConnection.debuglevel = 1
        http.client.print = lambda *args: self.logger.debug(" ".join(args))

    def _base_uri(self):
        return f"http://{self.redpanda.nodes[0].account.hostname}:8082"

    def _get_brokers(self, headers=HTTP_GET_BROKERS_HEADERS):
        return requests.get(f"{self._base_uri()}/brokers", headers=headers)

    def _create_topics(self,
                       names=create_topic_names(1),
                       partitions=1,
                       replicas=1):
        self.logger.debug(f"Creating topics: {names}")
        kafka_tools = KafkaCliTools(self.redpanda)
        for name in names:
            kafka_tools.create_topic(
                TopicSpec(name=name,
                          partition_count=partitions,
                          replication_factor=replicas))
        assert set(names).issubset(self._get_topics().json())
        return names

    def _get_topics(self, headers=HTTP_GET_TOPICS_HEADERS):
        return requests.get(f"{self._base_uri()}/topics", headers=headers)

    def _produce_topic(self,
                       topic,
                       data,
                       headers=HTTP_PRODUCE_BINARY_V2_TOPIC_HEADERS):
        return requests.post(f"{self._base_uri()}/topics/{topic}",
                             data,
                             headers=headers)

    def _fetch_topic(self,
                     topic,
                     partition=0,
                     offset=0,
                     max_bytes=1024,
                     timeout_ms=1000,
                     headers=HTTP_FETCH_TOPIC_HEADERS):
        return requests.get(
            f"{self._base_uri()}/topics/{topic}/partitions/{partition}/records?offset={offset}&max_bytes={max_bytes}&timeout={timeout_ms}",
            headers=headers)

    def _create_consumer(self, group_id, headers=HTTP_CREATE_CONSUMER_HEADERS):
        res = requests.post(f"{self._base_uri()}/consumers/{group_id}",
                            '''
            {
                "format": "binary",
                "auto.offset.reset": "earliest",
                "auto.commit.enable": "false",
                "fetch.min.bytes": "1",
                "consumer.request.timeout.ms": "10000"
            }''',
                            headers=headers)
        return res

    @cluster(num_nodes=3)
    def test_get_brokers(self):
        """
        Test get_brokers returns the set of node_ids
        """
        brokers_raw = self._get_brokers()
        brokers = brokers_raw.json()["brokers"]

        nodes = enumerate(self.redpanda.nodes, 1)
        node_idxs = [node[0] for node in nodes]

        assert sorted(brokers) == sorted(node_idxs)

    @cluster(num_nodes=3)
    def test_list_topics_validation(self):
        """
        Acceptable headers:
        * Accept: "", "*.*", "application/vnd.kafka.v2+json"
        * Content-Type: "", "*.*", "application/vnd.kafka.v2+json"

        """
        self.logger.debug(f"List topics with no accept header")
        result_raw = self._get_topics(
            {"Content-Type": "application/vnd.kafka.v2+json"})
        assert result_raw.status_code == requests.codes.ok
        assert result_raw.headers[
            "Content-Type"] == "application/vnd.kafka.v2+json"

        self.logger.debug(f"List topics with no content-type header")
        result_raw = self._get_topics({
            "Accept":
            "application/vnd.kafka.v2+json",
        })
        assert result_raw.status_code == requests.codes.ok
        assert result_raw.headers[
            "Content-Type"] == "application/vnd.kafka.v2+json"

        self.logger.debug(f"List topics with generic accept header")
        result_raw = self._get_topics({"Accept": "*/*"})
        assert result_raw.status_code == requests.codes.ok
        assert result_raw.headers[
            "Content-Type"] == "application/vnd.kafka.v2+json"

        self.logger.debug(f"List topics with generic content-type header")
        result_raw = self._get_topics({"Content-Type": "*/*"})
        assert result_raw.status_code == requests.codes.ok
        assert result_raw.headers[
            "Content-Type"] == "application/vnd.kafka.v2+json"

        self.logger.debug(f"List topics with invalid accept header")
        result_raw = self._get_topics({"Accept": "application/json"})
        assert result_raw.status_code == requests.codes.not_acceptable
        assert result_raw.headers["Content-Type"] == "application/json"

        self.logger.debug(f"List topics with invalid content-type header")
        result_raw = self._get_topics({"Content-Type": "application/json"})
        assert result_raw.status_code == requests.codes.unsupported_media_type
        assert result_raw.headers["Content-Type"] == "application/json"

    @cluster(num_nodes=3)
    def test_list_topics(self):
        """
        Create some topics and verify that pandaproxy lists them.
        """
        prev = set(self._get_topics())
        self.logger.debug(f"Existing topics: {prev}")
        names = create_topic_names(3)
        assert prev.isdisjoint(names)
        self.logger.info(f"Creating test topics: {names}")
        names = set(self._create_topics(names))
        result_raw = self._get_topics()
        assert result_raw.status_code == requests.codes.ok
        curr = set(result_raw.json())
        self.logger.debug(f"Current topics: {curr}")
        assert names <= curr

    @cluster(num_nodes=3)
    def test_produce_topic_validation(self):
        """
        Acceptable headers:
        * Accept: "", "*.*", "application/vnd.kafka.v2+json"
        * Content-Type: "application/vnd.kafka.binary.v2+json"

        """
        name = create_topic_names(1)[0]
        data = '''
        {
            "records": [
                {"value": "dmVjdG9yaXplZA==", "partition": 0},
                {"value": "cGFuZGFwcm94eQ==", "partition": 1},
                {"value": "bXVsdGlicm9rZXI=", "partition": 2}
            ]
        }'''

        self.logger.info(f"Producing with no accept header")
        produce_result_raw = self._produce_topic(
            name,
            data,
            headers={"Content-Type": "application/vnd.kafka.binary.v2+json"})
        assert produce_result_raw.status_code == requests.codes.ok
        produce_result = produce_result_raw.json()
        assert produce_result["offsets"][0][
            "error_code"] == 3  # topic not found

        self.logger.info(f"Producing with unsupported accept header")
        produce_result_raw = self._produce_topic(
            name,
            data,
            headers={
                "Accept": "application/vnd.kafka.binary.v2+json",
                "Content-Type": "application/vnd.kafka.binary.v2+json"
            })
        assert produce_result_raw.status_code == requests.codes.not_acceptable
        produce_result = produce_result_raw.json()
        assert produce_result["error_code"] == requests.codes.not_acceptable

        self.logger.info(f"Producing with no content-type header")
        produce_result_raw = self._produce_topic(
            name, data, headers={"Accept": "application/vnd.kafka.v2+json"})
        assert produce_result_raw.status_code == requests.codes.unsupported_media_type
        produce_result = produce_result_raw.json()
        assert produce_result[
            "error_code"] == requests.codes.unsupported_media_type

        self.logger.info(f"Producing with unsupported content-type header")
        produce_result_raw = self._produce_topic(
            name,
            data,
            headers={
                "Accept": "application/vnd.kafka.v2+json",
                "Content-Type": "application/vnd.kafka.v2+json"
            })
        assert produce_result_raw.status_code == requests.codes.unsupported_media_type
        produce_result = produce_result_raw.json()
        assert produce_result[
            "error_code"] == requests.codes.unsupported_media_type

    @cluster(num_nodes=3)
    def test_produce_topic(self):
        """
        Create a topic and verify that pandaproxy can produce to it.
        """
        name = create_topic_names(1)[0]
        data = '''
        {
            "records": [
                {"value": "dmVjdG9yaXplZA==", "partition": 0},
                {"value": "cGFuZGFwcm94eQ==", "partition": 1},
                {"value": "bXVsdGlicm9rZXI=", "partition": 2}
            ]
        }'''

        self.logger.info(f"Producing to non-existant topic: {name}")
        produce_result_raw = self._produce_topic(name, data)
        assert produce_result_raw.status_code == requests.codes.ok
        produce_result = produce_result_raw.json()
        for o in produce_result["offsets"]:
            assert o["error_code"] == 3
            assert o["offset"] == -1

        self.logger.info(f"Creating test topic: {name}")
        self._create_topics([name], partitions=3)

        self.logger.info(f"Producing to topic: {name}")
        produce_result_raw = self._produce_topic(name, data)
        assert produce_result_raw.status_code == requests.codes.ok
        assert produce_result_raw.headers[
            "Content-Type"] == "application/vnd.kafka.v2+json"

        produce_result = produce_result_raw.json()
        for o in produce_result["offsets"]:
            assert o["offset"] == 0, f'error_code {o["error_code"]}'

        self.logger.info(f"Consuming from topic: {name}")
        kc = KafkaCat(self.redpanda)
        assert kc.consume_one(name, 0, 0)["payload"] == "vectorized"
        assert kc.consume_one(name, 1, 0)["payload"] == "pandaproxy"
        assert kc.consume_one(name, 2, 0)["payload"] == "multibroker"

        self.logger.info(f"Producing to topic without partition: {name}")
        produce_result_raw = self._produce_topic(
            name, '''
        {
            "records": [
                {"value": "dmVjdG9yaXplZA=="},
                {"value": "cGFuZGFwcm94eQ=="},
                {"value": "bXVsdGlicm9rZXI="}
            ]
        }''')

        assert produce_result_raw.status_code == requests.codes.ok
        produce_result = produce_result_raw.json()
        for o in produce_result["offsets"]:
            assert o["offset"] == 1, f'error_code {o["error_code"]}'

    @cluster(num_nodes=3)
    def test_fetch_topic_validation(self):
        """
        Acceptable headers:
        * Accept: "application/vnd.kafka.binary.v2+json"
        * Content-Type: "application/vnd.kafka.v2+json"
        Required Params:
        * Path:
          * topic
          * partition
        * Query:
          * offset
          * timeout
          * max_bytes
        """
        self.logger.info(f"Consuming with empty topic param")
        fetch_raw_result = self._fetch_topic("", 0)
        assert fetch_raw_result.status_code == requests.codes.bad_request

        name = create_topic_names(1)[0]

        self.logger.info(f"Consuming with empty offset param")
        fetch_raw_result = self._fetch_topic(name, 0, "")
        assert fetch_raw_result.status_code == requests.codes.bad_request

        self.logger.info(f"Consuming from unknown topic: {name}")
        fetch_raw_result = self._fetch_topic(name, 0)
        assert fetch_raw_result.status_code == requests.codes.not_found
        fetch_result = fetch_raw_result.json()
        assert fetch_result["error_code"] == 40402

        self.logger.info(f"Consuming with no content-type header")
        fetch_raw_result = self._fetch_topic(
            name,
            0,
            headers={"Accept": "application/vnd.kafka.binary.v2+json"})
        assert fetch_raw_result.status_code == requests.codes.not_found
        fetch_result = fetch_raw_result.json()
        assert fetch_result["error_code"] == 40402

        self.logger.info(f"Consuming with no accept header")
        fetch_raw_result = self._fetch_topic(
            name, 0, headers={"Content-Type": "application/vnd.kafka.v2+json"})
        assert fetch_raw_result.status_code == requests.codes.not_acceptable
        fetch_result = fetch_raw_result.json()
        assert fetch_result["error_code"] == requests.codes.not_acceptable

        self.logger.info(f"Consuming with unsupported accept header")
        fetch_raw_result = self._fetch_topic(
            name,
            0,
            headers={
                "Accept": "application/vnd.kafka.v2+json",
                "Content-Type": "application/vnd.kafka.v2+json"
            })
        assert fetch_raw_result.status_code == requests.codes.not_acceptable
        fetch_result = fetch_raw_result.json()
        assert fetch_result["error_code"] == requests.codes.not_acceptable

    @cluster(num_nodes=3)
    def test_fetch_topic(self):
        """
        Create a topic, publish to it, and verify that pandaproxy can fetch
        from it.
        """
        name = create_topic_names(1)[0]

        self.logger.info(f"Creating test topic: {name}")
        self._create_topics([name], partitions=3)

        self.logger.info(f"Producing to topic: {name}")
        data = '''
        {
            "records": [
                {"value": "dmVjdG9yaXplZA==", "partition": 0},
                {"value": "cGFuZGFwcm94eQ==", "partition": 1},
                {"value": "bXVsdGlicm9rZXI=", "partition": 2}
            ]
        }'''
        produce_result_raw = self._produce_topic(name, data)
        assert produce_result_raw.status_code == requests.codes.ok
        produce_result = produce_result_raw.json()
        for o in produce_result["offsets"]:
            assert o["offset"] == 0, f'error_code {o["error_code"]}'

        self.logger.info(f"Consuming from topic: {name}")
        fetch_raw_result_0 = self._fetch_topic(name, 0)
        assert fetch_raw_result_0.status_code == requests.codes.ok
        fetch_result_0 = fetch_raw_result_0.json()
        expected = json.loads(data)
        assert len(fetch_result_0) == 1
        assert fetch_result_0[0]["topic"] == name
        assert fetch_result_0[0]["key"] is None
        assert fetch_result_0[0]["value"] == expected["records"][0]["value"]
        assert fetch_result_0[0]["partition"] == expected["records"][0][
            "partition"]
        assert fetch_result_0[0]["offset"] == 0

    @cluster(num_nodes=3)
    def test_create_consumer_validation(self):
        """
        Acceptable headers:
        * Accept: "", "*/*", "application/vnd.kafka.v2+json"
        * Content-Type: "application/vnd.kafka.v2+json"
        Required Params:
        * Path:
          * group
        """
        group_id = f"pandaproxy-group-{uuid.uuid4()}"

        self.logger.info("Create a consumer with no accept header")
        cc_res = self._create_consumer(
            group_id,
            headers={
                "Content-Type": HTTP_CREATE_CONSUMER_HEADERS["Content-Type"]
            })
        assert cc_res.status_code == requests.codes.ok
        assert cc_res.headers["Content-Type"] == HTTP_CREATE_CONSUMER_HEADERS[
            "Accept"]

        self.logger.info("Create a consumer with invalid accept header")
        cc_res = self._create_consumer(
            group_id,
            headers={
                "Content-Type": HTTP_CREATE_CONSUMER_HEADERS["Content-Type"],
                "Accept": "application/vnd.kafka.binary.v2+json"
            })
        assert cc_res.status_code == requests.codes.not_acceptable
        assert cc_res.json()["error_code"] == requests.codes.not_acceptable
        assert cc_res.headers["Content-Type"] == "application/json"

        self.logger.info("Create a consumer with no content-type header")
        cc_res = self._create_consumer(
            group_id,
            headers={"Accept": HTTP_CREATE_CONSUMER_HEADERS["Accept"]})
        assert cc_res.status_code == requests.codes.unsupported_media_type
        assert cc_res.json(
        )["error_code"] == requests.codes.unsupported_media_type

        self.logger.info("Create a consumer with no group parameter")
        cc_res = self._create_consumer("",
                                       headers=HTTP_CREATE_CONSUMER_HEADERS)
        # It's not possible to return an error body in this case due to the way
        # ss::httpd::path_description and routing works - path can't be matched
        assert cc_res.status_code == requests.codes.not_found

    @cluster(num_nodes=3)
    def test_subscribe_consumer_validation(self):
        """
        Acceptable headers:
        * Accept: "", "*/*", "application/vnd.kafka.v2+json"
        * Content-Type: "application/vnd.kafka.v2+json"
        Required Params:
        * Path:
          * group
          * instance
        """
        group_id = f"pandaproxy-group-{uuid.uuid4()}"

        self.logger.info("Create 3 topics")
        topics = self._create_topics(create_topic_names(3), 3, 3)

        self.logger.info("Create a consumer group")
        cc_res = self._create_consumer(group_id)
        assert cc_res.status_code == requests.codes.ok

        c0 = Consumer(cc_res.json())

        self.logger.info("Subscribe a consumer with no accept header")
        sc_res = c0.subscribe(
            topics,
            headers={
                "Content-Type": HTTP_SUBSCRIBE_CONSUMER_HEADERS["Content-Type"]
            })
        assert sc_res.status_code == requests.codes.no_content
        assert sc_res.headers[
            "Content-Type"] == HTTP_SUBSCRIBE_CONSUMER_HEADERS["Accept"]

        self.logger.info("Subscribe a consumer with invalid accept header")
        sc_res = c0.subscribe(
            topics,
            headers={
                "Content-Type":
                HTTP_SUBSCRIBE_CONSUMER_HEADERS["Content-Type"],
                "Accept": "application/vnd.kafka.binary.v2+json"
            })
        assert sc_res.status_code == requests.codes.not_acceptable
        assert sc_res.json()["error_code"] == requests.codes.not_acceptable
        assert sc_res.headers["Content-Type"] == "application/json"

        self.logger.info("Subscribe a consumer with no content-type header")
        sc_res = c0.subscribe(
            topics,
            headers={"Accept": HTTP_SUBSCRIBE_CONSUMER_HEADERS["Accept"]})
        assert sc_res.status_code == requests.codes.unsupported_media_type
        assert sc_res.json(
        )["error_code"] == requests.codes.unsupported_media_type

        self.logger.info("Subscribe a consumer with invalid group parameter")
        sc_res = requests.post(
            f"{self._base_uri()}/consumers/{group_id}-invalid/instances/{c0.instance_id}/subscription",
            json.dumps({"topics": topics}),
            headers=HTTP_SUBSCRIBE_CONSUMER_HEADERS)
        assert sc_res.status_code == requests.codes.not_found
        assert sc_res.json()["error_code"] == 40403

        self.logger.info(
            "Subscribe a consumer with invalid instance parameter")
        sc_res = requests.post(
            f"{self._base_uri()}/consumers/{group_id}/instances/{c0.instance_id}-invalid/subscription",
            json.dumps({"topics": topics}),
            headers=HTTP_SUBSCRIBE_CONSUMER_HEADERS)
        assert sc_res.status_code == requests.codes.not_found
        assert sc_res.json()["error_code"] == 40403

    @cluster(num_nodes=3)
    def test_remove_consumer_validation(self):
        """
        Acceptable headers:
        * Accept: "", "*/*", "application/vnd.kafka.v2+json"
        * Content-Type: "application/vnd.kafka.v2+json"
        Required Params:
        * Path:
          * group
          * instance
        """
        group_id = f"pandaproxy-group-{uuid.uuid4()}"

        self.logger.info("Create 3 topics")
        topics = self._create_topics(create_topic_names(3), 3, 3)

        self.logger.info("Create a consumer group")
        cc_res = self._create_consumer(group_id)
        assert cc_res.status_code == requests.codes.ok

        c0 = Consumer(cc_res.json())

        self.logger.info("Remove a consumer with invalid accept header")
        sc_res = c0.remove(
            headers={
                "Content-Type": HTTP_REMOVE_CONSUMER_HEADERS["Content-Type"],
                "Accept": "application/vnd.kafka.binary.v2+json"
            })
        assert sc_res.status_code == requests.codes.not_acceptable
        assert sc_res.json()["error_code"] == requests.codes.not_acceptable
        assert sc_res.headers["Content-Type"] == "application/json"

        self.logger.info("Remove a consumer with no content-type header")
        sc_res = c0.remove(
            headers={"Accept": HTTP_REMOVE_CONSUMER_HEADERS["Accept"]})
        assert sc_res.status_code == requests.codes.unsupported_media_type
        assert sc_res.json(
        )["error_code"] == requests.codes.unsupported_media_type

        self.logger.info("Remove a consumer with invalid group parameter")
        sc_res = requests.delete(
            f"{self._base_uri()}/consumers/{group_id}-invalid/instances/{c0.instance_id}",
            headers=HTTP_REMOVE_CONSUMER_HEADERS)
        assert sc_res.status_code == requests.codes.not_found
        assert sc_res.json()["error_code"] == 40403

        self.logger.info("Remove a consumer with invalid instance parameter")
        sc_res = requests.delete(
            f"{self._base_uri()}/consumers/{group_id}/instances/{c0.instance_id}-invalid",
            headers=HTTP_REMOVE_CONSUMER_HEADERS)
        assert sc_res.status_code == requests.codes.not_found
        assert sc_res.json()["error_code"] == 40403

        self.logger.info("Remove a consumer with no accept header")
        sc_res = c0.remove(
            headers={
                "Content-Type": HTTP_REMOVE_CONSUMER_HEADERS["Content-Type"]
            })
        assert sc_res.status_code == requests.codes.no_content

    @cluster(num_nodes=3)
    def test_consumer_group_binary_v2(self):
        """
        Create a consumer group and use it
        """

        group_id = f"pandaproxy-group-{uuid.uuid4()}"

        # Create 3 topics
        topics = self._create_topics(create_topic_names(3), 3, 3)

        for name in topics:
            self.logger.info(f"Producing to topic: {name}")
            produce_result_raw = self._produce_topic(
                name, '''
            {
                "records": [
                    {"value": "dmVjdG9yaXplZA==", "partition": 0},
                    {"value": "cGFuZGFwcm94eQ==", "partition": 1},
                    {"value": "bXVsdGlicm9rZXI=", "partition": 2}
                ]
            }''')
            assert produce_result_raw.status_code == requests.codes.ok

        # Create a consumer
        self.logger.info("Create a consumer")
        cc_res = self._create_consumer(group_id)
        assert cc_res.status_code == requests.codes.ok
        c0 = Consumer(cc_res.json())

        # Subscribe a consumer
        self.logger.info(f"Subscribe consumer to topics: {topics}")
        sc_res = c0.subscribe(topics)
        assert sc_res.status_code == requests.codes.no_content

        # Get consumer offsets
        co_req = dict(partitions=[
            dict(topic=t, partition=p) for t in topics for p in [0, 1, 2]
        ])
        self.logger.info(f"Get consumer offsets")
        co_res_raw = c0.get_offsets(data=json.dumps(co_req))
        assert co_res_raw.status_code == requests.codes.ok
        co_res = co_res_raw.json()
        assert len(co_res["offsets"]) == 9
        for i in range(len(co_res["offsets"])):
            assert co_res["offsets"][i]["offset"] == -1

        # Fetch from a consumer
        self.logger.info(f"Consumer fetch")
        cf_res = c0.fetch()
        assert cf_res.status_code == requests.codes.ok
        fetch_result = cf_res.json()
        # 3 topics * 3 msg
        assert len(fetch_result) == 3 * 3
        print(fetch_result)

        self.logger.info(f"Get consumer offsets")
        co_res_raw = c0.get_offsets(data=json.dumps(co_req))
        assert co_res_raw.status_code == requests.codes.ok
        co_res = co_res_raw.json()
        assert len(co_res["offsets"]) == 9
        for i in range(len(co_res["offsets"])):
            assert co_res["offsets"][i]["offset"] == -1

        # Set consumer offsets
        sco_req = dict(partitions=[
            dict(topic=t, partition=p, offset=0) for t in topics
            for p in [0, 1, 2]
        ])
        self.logger.info(f"Set consumer offsets")
        co_res_raw = c0.set_offsets(data=json.dumps(sco_req))
        assert co_res_raw.status_code == requests.codes.no_content

        self.logger.info(f"Get consumer offsets")
        co_res_raw = c0.get_offsets(data=json.dumps(co_req))
        assert co_res_raw.status_code == requests.codes.ok
        co_res = co_res_raw.json()
        assert len(co_res["offsets"]) == 9
        for i in range(len(co_res["offsets"])):
            assert co_res["offsets"][i]["offset"] == 0

        # Remove consumer
        self.logger.info("Remove consumer")
        rc_res = c0.remove()
        assert rc_res.status_code == requests.codes.no_content

    @cluster(num_nodes=3)
    def test_consumer_group_json_v2(self):
        """
        Create a consumer group and use it
        """

        group_id = f"pandaproxy-group-{uuid.uuid4()}"

        # Create 3 topics
        topics = self._create_topics(create_topic_names(3), 3, 3)

        for name in topics:
            self.logger.info(f"Producing to topic: {name}")
            produce_result_raw = self._produce_topic(
                name,
                '''
            {
                "records": [
                    {"value": {"object":["vectorized"]}, "partition": 0},
                    {"value": {"object":["pandaproxy"]}, "partition": 0},
                    {"value": {"object":["multibroker"]}, "partition": 0}
                ]
            }''',
                headers=HTTP_PRODUCE_JSON_V2_TOPIC_HEADERS)
            print(produce_result_raw.content)
            assert produce_result_raw.status_code == requests.codes.ok

        # Create a consumer
        self.logger.info("Create a consumer")
        cc_res = self._create_consumer(group_id)
        assert cc_res.status_code == requests.codes.ok
        c0 = Consumer(cc_res.json())

        # Subscribe a consumer
        self.logger.info(f"Subscribe consumer to topics: {topics}")
        sc_res = c0.subscribe(topics)
        assert sc_res.status_code == requests.codes.no_content

        # Fetch from a consumer
        self.logger.info(f"Consumer fetch")
        cf_res = c0.fetch(headers=HTTP_CONSUMER_FETCH_JSON_V2_HEADERS)
        assert cf_res.status_code == requests.codes.ok
        fetch_result = cf_res.json()
        # 3 topics * 3 msg
        assert len(fetch_result) == 3 * 3
        for r in fetch_result:
            assert r["value"]["object"]

        # Remove consumer
        self.logger.info("Remove consumer")
        rc_res = c0.remove()
        assert rc_res.status_code == requests.codes.no_content


class PandaProxySASLTest(RedpandaTest):
    """
    Test pandaproxy can connect using SASL.
    """
    def __init__(self, context):
        extra_rp_conf = dict(
            auto_create_topics_enabled=False,
            enable_sasl=True,
        )

        super(PandaProxySASLTest, self).__init__(context,
                                                 num_brokers=3,
                                                 enable_pp=True,
                                                 extra_rp_conf=extra_rp_conf)

        http.client.HTTPConnection.debuglevel = 1
        http.client.print = lambda *args: self.logger.debug(" ".join(args))

    def _get_super_client(self):
        user, password, _ = self.redpanda.SUPERUSER_CREDENTIALS
        return KafkaCliTools(self.redpanda, user=user, passwd=password)

    def _base_uri(self):
        return f"http://{self.redpanda.nodes[0].account.hostname}:8082"

    def _get_topics(self, headers=HTTP_GET_TOPICS_HEADERS):
        return requests.get(f"{self._base_uri()}/topics", headers=headers)

    @cluster(num_nodes=3)
    def test_list_topics(self):
        client = self._get_super_client()
        topic_specs = [TopicSpec() for _ in range(1)]
        for spec in topic_specs:
            client.create_topic(spec)

        expected_topics = set((t.name for t in topic_specs))

        def topics_appeared():
            listed_topics = set(self._get_topics().json())
            self.logger.debug(
                f"Listed {listed_topics} expected {expected_topics}")
            return listed_topics == expected_topics

        wait_until(topics_appeared,
                   timeout_sec=20,
                   backoff_sec=2,
                   err_msg="Timeout waiting for topics to appear.")<|MERGE_RESOLUTION|>--- conflicted
+++ resolved
@@ -12,12 +12,7 @@
 import logging
 import uuid
 import requests
-<<<<<<< HEAD
-from ducktape.mark.resource import cluster
-=======
 from rptest.services.cluster import cluster
-from ducktape.mark import ignore
->>>>>>> f2b940e8
 from ducktape.utils.util import wait_until
 
 from rptest.clients.types import TopicSpec
