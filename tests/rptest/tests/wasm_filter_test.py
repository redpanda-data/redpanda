--- conflicted
+++ resolved
@@ -8,12 +8,7 @@
 # by the Apache License, Version 2.0
 
 from kafka import TopicPartition
-<<<<<<< HEAD
-from ducktape.mark.resource import cluster
-=======
 from rptest.services.cluster import cluster
-from ducktape.mark import ignore
->>>>>>> f2b940e8
 from rptest.clients.types import TopicSpec
 from rptest.wasm.wasm_build_tool import WasmTemplateRepository
 from rptest.wasm.wasm_test import WasmTest, WasmScript, random_string
